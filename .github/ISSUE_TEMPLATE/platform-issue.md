---
name: Platform Issue
about: Report any issues, feedback, or feature requests for the Codemod Platform, including Scanner, Migrations, Insights, Studio, Workflows, and CLI.
title: "[issue-name]"
labels: platform
assignees: ''

---

<<<<<<< HEAD
# Platform Issues

**This repository is for open-source contributions to Codemod CLI and related tools.**

For issues, feedback, or feature requests related to **Codemod Platform**, please use one of these channels:
=======
### Platform Area(s) Affected

Select all that apply:
- [ ] Migrations (Automated code migrations)
- [ ] Insights (Analytics, reporting)
- [ ] Codemod Studio (AI codemod authoring)
- [ ] Workflows (Orchestration, campaign management)
- [ ] CLI (Command-line tool)
- [ ] UI/UX
- [ ] Other (please specify)

### Technical details
- Browser version, screen recording, console logs, network requests (optional).
- Node.js version
- Anything else that you think could be an issue.

### Issue Description
A quick description of the issue you ran into. If you checked a specific area above, please provide details:
- **Scanner:** Affected codebase, migration name, CLI/Studio/Platform context
- **Migrations:** Migration name, before/after code, CLI/Studio/Platform context
- **Insights:** Report type, data source, expected/actual output
- **Codemod Studio:** Codemod name, before/after code, AI feedback
- **Workflows:** Workflow name, orchestration steps
- **CLI:** Command used, CLI version, error output
>>>>>>> 9681295d

- **[Feedback Board](https://feedback.codemod.com)** - Submit bugs, feature requests, and general feedback
- **[Slack Community](https://go.codemod.com/community)** - Discuss issues and get help from the community

<<<<<<< HEAD
---

**If you're here to report an issue with the open-source CLI or contribute to the codebase, please use the appropriate issue template instead.**
=======
1. (for example) Went to ...
2. Clicked on...
3. ...

### Actual Results
What is happening right now that is different from what is expected. Include code snippets or logs if relevant.

### Expected Results
The expected correct result. Include code snippets or screenshots if relevant.

### Screenshots/Attachments
Add any screenshots, logs, or screen recordings that might help us understand the issue.

### Related Codemod/Registry Link
If this issue is related to a specific codemod, please provide a link to the registry entry or repository.

### Privacy Notice
> **Do not include sensitive credentials or proprietary code in public issues.**

---

#### Learn more about the Codemod Platform:
- [Scanner](https://docs.codemod.com/scanner)
- [Migrations](https://docs.codemod.com/migrations)
- [Insights](https://docs.codemod.com/insights)
- [Codemod Studio](https://docs.codemod.com/codemod-studio)
- [Workflows](https://docs.codemod.com/platform/workflows)
- [CLI](https://docs.codemod.com/cli/cli-reference)
>>>>>>> 9681295d
<|MERGE_RESOLUTION|>--- conflicted
+++ resolved
@@ -7,73 +7,15 @@
 
 ---
 
-<<<<<<< HEAD
 # Platform Issues
 
 **This repository is for open-source contributions to Codemod CLI and related tools.**
 
 For issues, feedback, or feature requests related to **Codemod Platform**, please use one of these channels:
-=======
-### Platform Area(s) Affected
-
-Select all that apply:
-- [ ] Migrations (Automated code migrations)
-- [ ] Insights (Analytics, reporting)
-- [ ] Codemod Studio (AI codemod authoring)
-- [ ] Workflows (Orchestration, campaign management)
-- [ ] CLI (Command-line tool)
-- [ ] UI/UX
-- [ ] Other (please specify)
-
-### Technical details
-- Browser version, screen recording, console logs, network requests (optional).
-- Node.js version
-- Anything else that you think could be an issue.
-
-### Issue Description
-A quick description of the issue you ran into. If you checked a specific area above, please provide details:
-- **Scanner:** Affected codebase, migration name, CLI/Studio/Platform context
-- **Migrations:** Migration name, before/after code, CLI/Studio/Platform context
-- **Insights:** Report type, data source, expected/actual output
-- **Codemod Studio:** Codemod name, before/after code, AI feedback
-- **Workflows:** Workflow name, orchestration steps
-- **CLI:** Command used, CLI version, error output
->>>>>>> 9681295d
 
 - **[Feedback Board](https://feedback.codemod.com)** - Submit bugs, feature requests, and general feedback
 - **[Slack Community](https://go.codemod.com/community)** - Discuss issues and get help from the community
 
-<<<<<<< HEAD
 ---
 
-**If you're here to report an issue with the open-source CLI or contribute to the codebase, please use the appropriate issue template instead.**
-=======
-1. (for example) Went to ...
-2. Clicked on...
-3. ...
-
-### Actual Results
-What is happening right now that is different from what is expected. Include code snippets or logs if relevant.
-
-### Expected Results
-The expected correct result. Include code snippets or screenshots if relevant.
-
-### Screenshots/Attachments
-Add any screenshots, logs, or screen recordings that might help us understand the issue.
-
-### Related Codemod/Registry Link
-If this issue is related to a specific codemod, please provide a link to the registry entry or repository.
-
-### Privacy Notice
-> **Do not include sensitive credentials or proprietary code in public issues.**
-
----
-
-#### Learn more about the Codemod Platform:
-- [Scanner](https://docs.codemod.com/scanner)
-- [Migrations](https://docs.codemod.com/migrations)
-- [Insights](https://docs.codemod.com/insights)
-- [Codemod Studio](https://docs.codemod.com/codemod-studio)
-- [Workflows](https://docs.codemod.com/platform/workflows)
-- [CLI](https://docs.codemod.com/cli/cli-reference)
->>>>>>> 9681295d
+**If you're here to report an issue with the open-source CLI or contribute to the codebase, please use the appropriate issue template instead.**