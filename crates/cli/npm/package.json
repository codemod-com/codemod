{
  "name": "codemod",
  "version": "0.0.0",
  "publishConfig": {
    "access": "public",
    "tag": "next"
  },
  "description": "Codemod platform for semantic code transformations",
  "homepage": "https://codemod.com",
  "repository": "https://github.com/codemod-com/codemod",
  "engines": {
    "node": ">= 16.0.0"
  },
<<<<<<< HEAD
  "keywords": [
    "codemod",
    "ast",
    "transformation",
    "refactoring",
    "migration"
  ],
  "files": [
    "codemod",
    "postinstall.js"
  ],
=======
  "keywords": ["codemod", "ast", "transformation", "refactoring", "migration"],
  "files": ["codemod", "postinstall.js", "README.md"],
>>>>>>> 29bf0f6b
  "dependencies": {
    "detect-libc": "^2.0.3"
  },
  "scripts": {
    "postinstall": "node postinstall.js"
  },
  "optionalDependencies": {
    "@codemod.com/cli-darwin-arm64": "0.0.0",
    "@codemod.com/cli-darwin-x64": "0.0.0",
    "@codemod.com/cli-linux-arm64-gnu": "0.0.0",
    "@codemod.com/cli-linux-x64-gnu": "0.0.0",
    "@codemod.com/cli-win32-x64-msvc": "0.0.0"
  },
  "bin": {
    "codemod": "codemod"
  },
  "license": "MIT"
}<|MERGE_RESOLUTION|>--- conflicted
+++ resolved
@@ -11,7 +11,6 @@
   "engines": {
     "node": ">= 16.0.0"
   },
-<<<<<<< HEAD
   "keywords": [
     "codemod",
     "ast",
@@ -21,12 +20,9 @@
   ],
   "files": [
     "codemod",
-    "postinstall.js"
+    "postinstall.js",
+    "README.md"
   ],
-=======
-  "keywords": ["codemod", "ast", "transformation", "refactoring", "migration"],
-  "files": ["codemod", "postinstall.js", "README.md"],
->>>>>>> 29bf0f6b
   "dependencies": {
     "detect-libc": "^2.0.3"
   },
