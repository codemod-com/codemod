--- conflicted
+++ resolved
@@ -93,13 +93,5 @@
 			},
 		},
 	},
-<<<<<<< HEAD
-	plugins: [
-		// eslint-disable-next-line global-require
-		require("tailwindcss-radix")(),
-		require("tailwindcss-animate"),
-	],
-=======
 	plugins: [require("tailwindcss-animate")],
->>>>>>> 307246ad
 } satisfies Config;