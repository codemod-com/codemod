<<<<<<< HEAD
import { type KnownEngines } from "@codemod-com/utilities/src/schemata/codemodConfigSchema";
import React, { PropsWithChildren } from "react";
=======
import type { KnownEngines } from "@codemod-com/utilities";
import type React from "react";
import type { PropsWithChildren } from "react";
>>>>>>> 307246ad
import { PanelGroup } from "react-resizable-panels";
import ResizeHandle from "~/components/ResizePanel/ResizeHandler";
import { isServer } from "~/config";
import { VisibilityIcon } from "~/icons/VisibilityIcon";
import { cn } from "~/lib/utils";
import ASTViewer from "~/pageComponents/main/ASTViewer";
import type { Void } from "~/types/transformations";
import { debounce } from "~/utils/debounce";
import { isNil } from "~/utils/isNil";
import { isVisible } from "~/utils/visibility";
import Layout from "../../Layout";
import type {
	ContentViewerProps,
	PanelComponentProps,
	PanelData,
	PanelsRefs,
} from "../utils/types";

export const BoundResizePanel = ({
	defaultSize = 50,
	minSize = 0,
	panelRefs,
	panelRefIndex,
	children,
	boundedIndex,
	className,
	style = {
		maxHeight: isServer ? 0 : "unset",
		flexBasis: isServer ? "50%" : "0",
	},
}: PanelComponentProps) => {
	return (
		<Layout.ResizablePanel
			className={cn("relative dark:bg-gray-light", className)}
			collapsible
			defaultSize={defaultSize}
			minSize={minSize}
			ref={(ref) => {
				panelRefs.current[panelRefIndex] = ref;
			}}
			style={style}
			onResize={
				!isNil(boundedIndex)
					? debounce((size) => {
							const panel = panelRefs.current[boundedIndex];
							if (!isNil(panel) && !isNil(size)) panel.resize(size);
						}, 5)
					: undefined
			}
		>
			{children}
		</Layout.ResizablePanel>
	);
};

export const ContentViewer: React.FC<ContentViewerProps> = ({
	type,
	engine,
}) => (
	<>
		{engine === "jscodeshift" ? (
			<ASTViewer type={type} />
		) : (
			"The AST View is not yet supported for tsmorph"
		)}
	</>
);

export const BottomPanel: React.FC<PropsWithChildren> = ({ children }) => (
	<Layout.ResizablePanel
		collapsible
		defaultSize={50}
		minSize={0}
		style={{
			flexBasis: isServer ? "50%" : "0",
		}}
	>
		<PanelGroup direction="vertical">{children}</PanelGroup>
	</Layout.ResizablePanel>
);

export const AstSection = ({
	panels,
	panelRefs,
	engine,
}: {
	panels: PanelData[];
	panelRefs: PanelsRefs;
	engine: KnownEngines;
}) => {
	return panels.filter(isVisible).map((panel, i, { length }) => (
		<>
			<BoundResizePanel
				className="h-full"
				panelRefs={panelRefs}
				key={panel.relatedAST}
				defaultSize={100 / panels.length}
				panelRefIndex={panel.relatedAST}
				boundedIndex={
					panel.boundIndex === panel.relatedAST ? panel.snippedIndex : undefined
				}
				{...panel}
			>
				<ContentViewer type={panel.type} engine={engine} />
			</BoundResizePanel>
			{i !== length - 1 && isVisible(panels[i + 1]) && (
				<ResizeHandle direction="horizontal" />
			)}
		</>
	));
};

export const ShowPanelTile = ({
	onClick,
	panel,
	header,
}: { panel: PanelData; header: string; onClick: Void }) => (
	<div className="hidden_panel_indicator" onClick={onClick}>
		<VisibilityIcon visibilityOptions={panel.visibilityOptions} />
		<span className="hidden_panel_indicator_text">{header}</span>
	</div>
);<|MERGE_RESOLUTION|>--- conflicted
+++ resolved
@@ -1,11 +1,6 @@
-<<<<<<< HEAD
-import { type KnownEngines } from "@codemod-com/utilities/src/schemata/codemodConfigSchema";
-import React, { PropsWithChildren } from "react";
-=======
 import type { KnownEngines } from "@codemod-com/utilities";
 import type React from "react";
 import type { PropsWithChildren } from "react";
->>>>>>> 307246ad
 import { PanelGroup } from "react-resizable-panels";
 import ResizeHandle from "~/components/ResizePanel/ResizeHandler";
 import { isServer } from "~/config";
