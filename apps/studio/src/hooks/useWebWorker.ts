<<<<<<< HEAD
/* eslint-disable import/prefer-default-export */
import { type KnownEngines } from "@codemod-com/utilities/src/schemata/codemodConfigSchema";
=======
import type { KnownEngines } from "@codemod-com/utilities";
>>>>>>> 307246ad
import { useCallback, useEffect, useRef, useState } from "react";
import type { Event } from "~/schemata/eventSchemata";
import {
	type WebWorkerIncomingMessage,
	parseWebWorkerOutgoingMessage,
} from "~/schemata/webWorkersSchemata";

type State =
	| {
			readonly kind: "LEFT";
			readonly error: Error;
	  }
	| {
			readonly kind: "RIGHT";
			readonly events: ReadonlyArray<Event>;
			readonly output: string | null | undefined;
	  };

export const useWebWorker = () => {
	const [state, setState] = useState<State>({
		kind: "RIGHT",
		events: [],
		output: undefined,
	});

	const ref = useRef<Worker | null>(null);

	useEffect(() => {
		const worker = new Worker(
			new URL("../utils/webworker.ts", import.meta.url),
			{
				type: "module",
				credentials: "omit",
			},
		);

		worker.onmessageerror = () => {
			setState({
				kind: "LEFT",
				error: new Error("Could not deserialize a worker message"),
			});
		};

		worker.onmessage = (messageEvent) => {
			const data = parseWebWorkerOutgoingMessage(messageEvent.data);

			setState({
				kind: "RIGHT",
				...data,
			});
		};

		worker.onerror = (ee) => {
			const error =
				ee.error instanceof Error
					? ee.error
					: new Error("Unknown worker error");

			setState({
				kind: "LEFT",
				error,
			});
		};

		ref.current = worker;

		return () => {
			worker.terminate();
		};
	}, []);

	const postMessage = useCallback(
		(engine: KnownEngines, content: string, input: string) => {
			ref.current?.postMessage({
				engine: String(engine),
				content: String(content),
				input: String(input),
			} satisfies WebWorkerIncomingMessage);
		},
		[ref],
	);

	return [state, postMessage] as const;
};<|MERGE_RESOLUTION|>--- conflicted
+++ resolved
@@ -1,9 +1,4 @@
-<<<<<<< HEAD
-/* eslint-disable import/prefer-default-export */
-import { type KnownEngines } from "@codemod-com/utilities/src/schemata/codemodConfigSchema";
-=======
 import type { KnownEngines } from "@codemod-com/utilities";
->>>>>>> 307246ad
 import { useCallback, useEffect, useRef, useState } from "react";
 import type { Event } from "~/schemata/eventSchemata";
 import {
