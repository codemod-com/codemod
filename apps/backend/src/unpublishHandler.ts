import { DeleteObjectCommand, S3Client } from "@aws-sdk/client-s3";
import { prisma } from "@codemod-com/database";
import {
  extractLibNameAndVersion,
  isNeitherNullNorUndefined,
} from "@codemod-com/utilities";
<<<<<<< HEAD
import type { RouteHandler } from "fastify";
import type { UserDataPopulatedRequest } from "./plugins/authPlugin";
=======
import type { CustomHandler } from "./customHandler";
import { prisma } from "./db/prisma.js";
import { buildRevalidateHelper } from "./revalidate";
>>>>>>> 89e02277
import { parseUnpublishBody } from "./schemata/schema";
import { environment } from "./util";

export type UnPublishHandlerResponse =
  | { success: true }
  | { error: string; success: false };

export const unpublishHandler: RouteHandler<{
  Reply: UnPublishHandlerResponse;
}> = async (request: UserDataPopulatedRequest, reply) => {
  try {
    const { username } = request.user!;
    const orgs = request.organizations!;

    if (username === null) {
      throw new Error("The username of the current user does not exist");
    }

    const { name } = parseUnpublishBody(request.body);
    const { libName: codemodName, version } = extractLibNameAndVersion(name);

    const codemod = await prisma.codemod.findFirst({
      where: { name: codemodName },
      include: {
        versions: {
          select: {
            id: true,
            version: true,
            s3Bucket: true,
            s3UploadKey: true,
          },
        },
      },
    });

    if (codemod === null) {
      return reply.code(400).send({
        error: `Codemod ${codemodName} not found in the Registry`,
        success: false,
      });
    }

    let skipCheck = false;

    const allowedNamespaces = [
      username,
      ...orgs.map((org) => org.organization.slug),
    ].filter(isNeitherNullNorUndefined);

    // Allow Codemod engineers to unpublish anything if required
    if (environment.VERIFIED_PUBLISHERS.includes(username)) {
      skipCheck = true;
    }

    if (!skipCheck && !allowedNamespaces.includes(codemod.author)) {
      return reply.code(403).send({
        error: "You are not allowed to perform this operation",
        success: false,
      });
    }

    let client: S3Client;
    try {
      client = new S3Client({
        credentials: {
          accessKeyId: environment.AWS_ACCESS_KEY_ID ?? "",
          secretAccessKey: environment.AWS_SECRET_ACCESS_KEY ?? "",
        },
        region: "us-west-1",
      });
    } catch (err) {
      console.error("Failed instantiating S3 client:", err);

      return reply.code(500).send();
    }

    const REQUEST_TIMEOUT = 5000;

    if (version === null) {
      await Promise.all(
        codemod.versions.map(async (version) => {
          try {
            await client.send(
              new DeleteObjectCommand({
                Bucket: version.s3Bucket,
                Key: version.s3UploadKey,
              }),
              { requestTimeout: REQUEST_TIMEOUT },
            );
          } catch (err) {
            console.error(
              `Failed deleting object from S3 (${version.s3UploadKey}) :`,
              err,
            );
          }
        }),
      );

      await prisma.codemod.delete({
        where: { name: codemodName },
      });

      const revalidate = buildRevalidateHelper(environment);
      await revalidate(name);

      return reply.code(200).send({ success: true });
    }

    const versionToRemove = codemod.versions.find((v) => v.version === version);

    if (!versionToRemove) {
      return reply.code(400).send({
        error: `Version ${version} not found in the Registry`,
        success: false,
      });
    }

    try {
      await client.send(
        new DeleteObjectCommand({
          Bucket: versionToRemove.s3Bucket,
          Key: versionToRemove.s3UploadKey,
        }),
        { requestTimeout: REQUEST_TIMEOUT },
      );
    } catch (err) {
      console.error(
        `Failed deleting object from S3 (${versionToRemove.s3UploadKey}) :`,
        err,
      );
    }

    if (codemod.versions.length === 1) {
      await prisma.codemod.delete({
        where: { name: codemodName },
      });
    } else {
      await prisma.codemodVersion.delete({
        where: { id: versionToRemove.id },
      });
    }

    const revalidate = buildRevalidateHelper(environment);
    await revalidate(name);

    return reply.code(200).send({ success: true });
  } catch (err) {
    console.error(err);
    return reply.code(500).send({
      error: `Failed calling unpublish endpoint: ${(err as Error).message}`,
      success: false,
    });
  }
};<|MERGE_RESOLUTION|>--- conflicted
+++ resolved
@@ -4,14 +4,9 @@
   extractLibNameAndVersion,
   isNeitherNullNorUndefined,
 } from "@codemod-com/utilities";
-<<<<<<< HEAD
 import type { RouteHandler } from "fastify";
 import type { UserDataPopulatedRequest } from "./plugins/authPlugin";
-=======
-import type { CustomHandler } from "./customHandler";
-import { prisma } from "./db/prisma.js";
 import { buildRevalidateHelper } from "./revalidate";
->>>>>>> 89e02277
 import { parseUnpublishBody } from "./schemata/schema";
 import { environment } from "./util";
 
