--- conflicted
+++ resolved
@@ -825,8 +825,7 @@
         return reply.code(401).send();
       }
 
-<<<<<<< HEAD
-      const { codemodName, codemodSource, codemodEngine, repoUrl } =
+      const { codemodName, codemodSource, codemodEngine, repoUrl, branch } =
         parseCodemodRunBody(request.body);
 
       const job = await queue.add(TaskManagerJobs.CODEMOD_RUN, {
@@ -835,20 +834,8 @@
         codemodEngine,
         userId,
         repoUrl,
+        branch,
       });
-=======
-    const { codemodName, codemodSource, codemodEngine, repoUrl, branch } =
-      parseCodemodRunBody(request.body);
-
-    const job = await queue.add(TaskManagerJobs.CODEMOD_RUN, {
-      codemodName,
-      codemodSource,
-      codemodEngine,
-      userId,
-      repoUrl,
-      branch,
-    });
->>>>>>> 073a0781
 
       if (!job.id) {
         return reply.code(500).send();
