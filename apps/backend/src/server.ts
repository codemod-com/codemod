--- conflicted
+++ resolved
@@ -129,18 +129,16 @@
     handleProcessExit(0);
   });
 
-<<<<<<< HEAD
   fastify.addHook("onRequest", (request, reply, done) => {
     reply.header("Access-Control-Allow-Origin", "false");
     done();
   });
-=======
+
   const ALLOWED_ORIGINS = [
     /^https?:\/\/.*-codemod\.vercel\.app$/,
     /^https?:\/\/localhost(:\d+)?$/,
     /^https?:\/\/codemod\.com$/,
   ];
->>>>>>> 7af6122a
 
   await fastify.register(cors, {
     origin: (origin, cb) => {
