import { prisma } from "@codemod-com/database";
import { WebClient } from "@slack/web-api";
import axios from "axios";
import { CronJob } from "cron";
import WebSocket from "ws";
import { PostHogService } from "./services/PostHogService";
import { environment } from "./util";

// TODO: Move crons into independent CronService

const cleanupLoginIntentsCron = new CronJob(
  "* * * * *", // cronTime
  async () => {
    const twoMinutesAgo = new Date();
    twoMinutesAgo.setMinutes(twoMinutesAgo.getMinutes() - 2);

    await prisma.userLoginIntent.deleteMany({
      where: {
        createdAt: {
          lte: twoMinutesAgo,
        },
      },
    });
  }, // onTick
  null, // onComplete
  false, // start
);

const syncDatabaseWithPosthogDataCron = new CronJob(
  "0 * * * *", // cronTime - every hour
  async () => {
    const posthogService = new PostHogService(
      environment.POSTHOG_API_KEY ?? "",
      environment.POSTHOG_PROJECT_ID ?? "",
    );

    let codemodTotalRuns: Awaited<
      ReturnType<typeof posthogService.getCodemodTotalRuns>
    >;
    try {
      codemodTotalRuns = await posthogService.getCodemodTotalRuns();
    } catch (err) {
      console.error("Failed getting total codemod runs from PostHog.");
      console.error((err as Error).message);
      return;
    }

    for (const { slug, runs } of codemodTotalRuns) {
      try {
        const codemod = await prisma.codemod.findFirst({
          where: { slug },
        });

        if (codemod) {
          await prisma.codemod.update({
            where: { id: codemod.id },
            data: { totalRuns: runs },
          });
        }
      } catch (err) {
        console.error("Failed updating codemod runs in the database.");
        console.error((err as Error).message);
      }
    }
  }, // onTick
  null, // onComplete
  false, // start
);

const services: Array<{
  name: string;
  url: string;
  type: "http" | "websocket";
  available: boolean;
}> = [
  {
    name: "Backend API",
    url: process.env.BACKEND_API_URL ?? "",
    type: "http",
    available: true,
  },
  {
    name: "Auth Service",
    url: process.env.AUTH_SERVICE_URL ?? "",
    type: "http",
    available: true,
  },
  {
    name: "ModGPT Service",
    url: process.env.MODGPT_SERVICE_URL ?? "",
    type: "http",
    available: true,
  },
  {
    name: "Codemod AI Service",
    url: process.env.CODEMOD_AI_SERVICE_URL ?? "",
    type: "websocket",
    available: true,
  },
  {
    name: "Run Service",
    url: process.env.RUN_SERVICE_URL ?? "",
    type: "http",
    available: true,
  },
];

const systemHealthCheckCron = new CronJob(
  "*/10 * * * * *",
  async () => {
<<<<<<< HEAD
    const token = process.env.SLACK_TOKEN ?? "";
    const channel = process.env.SLACK_CHANNEL ?? "";
    const web = new WebClient(token);

    await Promise.all(
      services.map(async (service) => {
        try {
          if (service.type === "http") {
            const response = await axios.get(service.url);

            if (response.status === 200 && service.available === false) {
              await web.chat.postMessage({
                channel: channel,
                text: `${service.name} is now up.`,
              });
              service.available = true;
            }
          } else if (service.type === "websocket") {
            await new Promise((resolve, reject) => {
              const ws = new WebSocket(service.url);

              ws.on("open", async () => {
                if (service.available === false) {
                  await web.chat.postMessage({
                    channel: channel,
                    text: `${service.name} is now up.`,
                  });
                }
                service.available = true;

                ws.close();
                resolve(true);
              });

              ws.on("error", (error) => {
                reject(
                  new Error(`WebSocket connection error: ${error.message}`),
                );
              });
            });
          }
        } catch (error) {
          if (service.available === true) {
            await web.chat.postMessage({
              channel: channel,
              text: `${service.name} is down. Error: ${error}`,
            });

            service.available = false;
          }
        }
      }),
    );
  },
  null,
  false,
=======
    const token = environment.SLACK_TOKEN;
    const channel = environment.SLACK_CHANNEL;

    try {
      const web = new WebClient(token);

      const services: Array<{ name: string; url: string }> = [
        {
          name: "Backend API",
          url: environment.BACKEND_API_URL ?? "",
        },
        {
          name: "Auth Service",
          url: environment.AUTH_SERVICE_URL ?? "",
        },
        {
          name: "ModGPT Service",
          url: environment.MODGPT_SERVICE_URL ?? "",
        },
        {
          name: "Codemod AI Service",
          url: environment.CODEMOD_AI_SERVICE_URL ?? "",
        },
        {
          name: "Run Service",
          url: environment.RUN_SERVICE_URL ?? "",
        },
      ];

      for (const service of services) {
        try {
          const { status } = await axios.get(service.url);
          if (status !== 200) {
            throw new Error("Service did not respond with OK");
          }
        } catch (error) {
          console.error(`${service.name} is down`, error);

          await web.chat.postMessage({
            channel: channel,
            text: `${service.name} is down. Error: ${error}`,
          });
        }
      }
    } catch (err) {
      console.error("Failed to check system health.");
      console.error((err as Error).message);
    }
  }, // onTick
  null, // onComplete
  false, // start
>>>>>>> 82a2f5e3
);

export const startCronJobs = () => {
  cleanupLoginIntentsCron.start();
  syncDatabaseWithPosthogDataCron.start();
  systemHealthCheckCron.start();
};<|MERGE_RESOLUTION|>--- conflicted
+++ resolved
@@ -108,7 +108,6 @@
 const systemHealthCheckCron = new CronJob(
   "*/10 * * * * *",
   async () => {
-<<<<<<< HEAD
     const token = process.env.SLACK_TOKEN ?? "";
     const channel = process.env.SLACK_CHANNEL ?? "";
     const web = new WebClient(token);
@@ -162,62 +161,9 @@
         }
       }),
     );
-  },
-  null,
-  false,
-=======
-    const token = environment.SLACK_TOKEN;
-    const channel = environment.SLACK_CHANNEL;
-
-    try {
-      const web = new WebClient(token);
-
-      const services: Array<{ name: string; url: string }> = [
-        {
-          name: "Backend API",
-          url: environment.BACKEND_API_URL ?? "",
-        },
-        {
-          name: "Auth Service",
-          url: environment.AUTH_SERVICE_URL ?? "",
-        },
-        {
-          name: "ModGPT Service",
-          url: environment.MODGPT_SERVICE_URL ?? "",
-        },
-        {
-          name: "Codemod AI Service",
-          url: environment.CODEMOD_AI_SERVICE_URL ?? "",
-        },
-        {
-          name: "Run Service",
-          url: environment.RUN_SERVICE_URL ?? "",
-        },
-      ];
-
-      for (const service of services) {
-        try {
-          const { status } = await axios.get(service.url);
-          if (status !== 200) {
-            throw new Error("Service did not respond with OK");
-          }
-        } catch (error) {
-          console.error(`${service.name} is down`, error);
-
-          await web.chat.postMessage({
-            channel: channel,
-            text: `${service.name} is down. Error: ${error}`,
-          });
-        }
-      }
-    } catch (err) {
-      console.error("Failed to check system health.");
-      console.error((err as Error).message);
-    }
   }, // onTick
   null, // onComplete
   false, // start
->>>>>>> 82a2f5e3
 );
 
 export const startCronJobs = () => {
