<<<<<<< HEAD
=======
import { cn } from "@/utils";
>>>>>>> c211cbfe
import { type VariantProps, cva } from "class-variance-authority";
import type * as React from "react";
import { cn } from "@studio/lib/utils";

const badgeVariants = cva(
	"inline-flex items-center rounded-full border px-2.5 py-0.5 text-xs font-semibold transition-colors focus:outline-none focus:ring-2 focus:ring-ring focus:ring-offset-2",
	{
		variants: {
			variant: {
				default:
					"border-transparent bg-primary text-primary-foreground hover:bg-primary/80",
				secondary:
					"border-transparent bg-secondary text-secondary-foreground hover:bg-secondary/80",
				destructive:
					"border-transparent bg-destructive text-destructive-foreground hover:bg-destructive/80",
				outline: "text-foreground",
			},
		},
		defaultVariants: {
			variant: "default",
		},
	},
);

export interface BadgeProps
	extends React.HTMLAttributes<HTMLDivElement>,
		VariantProps<typeof badgeVariants> {}

function Badge({ className, variant, ...props }: BadgeProps) {
	return (
		<div className={cn(badgeVariants({ variant }), className)} {...props} />
	);
}

export { Badge, badgeVariants };<|MERGE_RESOLUTION|>--- conflicted
+++ resolved
@@ -1,10 +1,6 @@
-<<<<<<< HEAD
-=======
 import { cn } from "@/utils";
->>>>>>> c211cbfe
 import { type VariantProps, cva } from "class-variance-authority";
 import type * as React from "react";
-import { cn } from "@studio/lib/utils";
 
 const badgeVariants = cva(
 	"inline-flex items-center rounded-full border px-2.5 py-0.5 text-xs font-semibold transition-colors focus:outline-none focus:ring-2 focus:ring-ring focus:ring-offset-2",
