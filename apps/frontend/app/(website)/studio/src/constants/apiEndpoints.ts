--- conflicted
+++ resolved
@@ -1,8 +1,4 @@
 const SEND_CHAT = "sendChat";
-<<<<<<< HEAD
-const POPULATE_LOGIN_INTENT = "authUrl";
-=======
 const GET_AUTH_URL = "authUrl";
->>>>>>> f63d45a1
 
 export { SEND_CHAT, GET_AUTH_URL };