import apiClient from "@/utils/apis/client";
import { useAuth } from "@clerk/nextjs";
import { mockedEndpoints } from "@shared/mocks";
import { isServer } from "@studio/config";
import type { AxiosResponse } from "axios";

const shouldUseMocks =
<<<<<<< HEAD
  process.env.NODE_ENV === "development" &&
  !isServer &&
  localStorage?.getItem("useMocks");
=======
  !isServer &&
  process.env.NODE_ENV === "development" &&
  localStorage.getItem("useMocks");
>>>>>>> d770416b
const mockified = (
  verb: "put" | "get" | "post",
  endpoint: string | ((x: any) => string),
  ...rest: any[]
) => {
  const path = typeof endpoint === "function" ? endpoint("") : endpoint;
  // @ts-ignore
  if (mockedEndpoints[path]?.[verb]) {
    // @ts-ignore
    const response = mockedEndpoints[path][verb](...rest);
    return new Promise((r) => setTimeout(() => r(response), 1000));
  }
  // @ts-ignore
  return apiClient[verb](...rest);
};

export const useAPI = <T>(endpoint: string) => {
  const { getToken } = useAuth();
  const getHeaders = async () => {
    const token = await getToken();
    return {
      headers: {
        "Content-Type": "application/json",
        Authorization: `Bearer ${token}`,
      },
    };
  };

  return {
    get: async <U = T>() =>
      await (shouldUseMocks
        ? (mockified("get", endpoint, await getHeaders()) as Promise<
            AxiosResponse<U>
          >)
        : apiClient.get<U>(endpoint, await getHeaders())),
    put: async <U = T>(body: U) =>
      await (shouldUseMocks
        ? (mockified("put", endpoint, body, await getHeaders()) as Promise<
            AxiosResponse<U>
          >)
        : apiClient.put<U>(endpoint, body, await getHeaders())),
    post: async <U, K = T>(body: U) =>
      await (shouldUseMocks
        ? (mockified("post", endpoint, body, await getHeaders()) as Promise<
            AxiosResponse<K>
          >)
        : apiClient.post<K>(endpoint, body, await getHeaders())),
  };
};<|MERGE_RESOLUTION|>--- conflicted
+++ resolved
@@ -5,15 +5,9 @@
 import type { AxiosResponse } from "axios";
 
 const shouldUseMocks =
-<<<<<<< HEAD
-  process.env.NODE_ENV === "development" &&
-  !isServer &&
-  localStorage?.getItem("useMocks");
-=======
   !isServer &&
   process.env.NODE_ENV === "development" &&
-  localStorage.getItem("useMocks");
->>>>>>> d770416b
+  localStorage?.getItem("useMocks");
 const mockified = (
   verb: "put" | "get" | "post",
   endpoint: string | ((x: any) => string),
