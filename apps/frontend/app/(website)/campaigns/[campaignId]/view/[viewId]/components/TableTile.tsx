"use client";
import { Title } from "@/app/(website)/campaigns/[campaignId]/view/[viewId]/components/Title";
import { CaretDown, CaretRight, CaretUp, Info } from "@phosphor-icons/react";
import { Toast, ToastProvider, ToastViewport } from "@radix-ui/react-toast";
import Tooltip from "@studio/components/Tooltip/Tooltip";
import { useEffect, useMemo, useState } from "react";
import type { ColumnDefinition, TableTileProps } from "../types";
import ImportDataButton from "./ImportDataButton";

const camelToSpaced = (str: string): string =>
  str.replace(/([A-Z])/g, " $1").replace(/^./, (str) => str.toUpperCase());

export function TableTile<T>({
  title,
  data: initialData,
  columns: c,
  transformer = new Proxy(
    {},
    {
      get() {
        return (fieldValue: { name: string } | number | string) =>
          fieldValue instanceof Object ? fieldValue.name : fieldValue;
      },
    },
  ),
}: TableTileProps<T> & {
  columns?: ColumnDefinition[];
  transformer?: Record<keyof T, (value: any) => React.ReactNode>;
}) {
<<<<<<< HEAD
  const shouldDeriveColumNames = !c;
  const [cardTitle, setCardTitle] = useState(title);
=======
  const shouldDeriveColumnNames = !c;
>>>>>>> 81d89311
  const [columns, setColumns] = useState<T[]>(c || []);
  const [data, setData] = useState<T[]>(initialData);
  const [sortColumn, setSortColumn] = useState<keyof T | null>(null);
  const [sortDirection, setSortDirection] = useState<"asc" | "desc">("asc");
  const [showAll, setShowAll] = useState(false);
  const [showToast, setShowToast] = useState(false);

  const sortedData = useMemo(
    () =>
      !sortColumn
        ? data
        : data.toSorted((a, b) => {
            const aValue = a[sortColumn];
            const bValue = b[sortColumn];
            return aValue < bValue
              ? sortDirection === "asc"
                ? -1
                : 1
              : aValue > bValue
                ? sortDirection === "asc"
                  ? 1
                  : -1
                : 0;
          }),
    [data, sortColumn, sortDirection],
  );

  useEffect(() => {
    if (shouldDeriveColumNames) {
      setColumns(Object.keys(data[0] || {}));
    }
  }, [data]);

  const displayData = showAll ? sortedData : sortedData.slice(0, 3);

  const handleSort = (column: keyof T) => {
    setSortDirection(
      sortColumn === column && sortDirection === "asc" ? "desc" : "asc",
    );
    setSortColumn(column);
  };

  const getColumnTitle = (column: ColumnDefinition): string =>
    typeof column === "string" ? column : column.title;

  const getColumnDescription = (
    column: ColumnDefinition,
  ): string | undefined =>
    typeof column === "object" ? column.description : undefined;

  const validateImportedData = (importedData: any): importedData is T[] =>
    Array.isArray(importedData) &&
    importedData.every(
      (item) =>
        new Set(Object.keys(item)).difference(new Set(columns)).size === 0,
    );

  const handleImport = (importedData: any) => {
    if (shouldDeriveColumNames) {
      setData(importedData);
    } else {
      validateImportedData(importedData)
        ? setData(importedData)
        : setShowToast(true);
    }
  };

  const handleImportError = (error: Error) => {
    console.error("Import error:", error.message);
    setShowToast(true);
  };

  return (
    <ToastProvider swipeDirection="right">
      <div className="bg-white rounded-lg shadow-md">
        <div className="p-6">
          <div className="flex justify-between items-center mb-4">
            <Title title={cardTitle} onChange={setCardTitle} />
            <ImportDataButton<any>
              id={`import-${title.replace(/\s+/g, "-").toLowerCase()}`}
              onImport={handleImport}
              className="text-blue-600 hover:text-blue-800 cursor-pointer flex items-center"
              iconSize={20}
              onError={handleImportError}
            />
          </div>
          <div className="overflow-x-auto">
            <table className="min-w-full divide-y divide-gray-200">
              <thead className="bg-gray-50">
                <tr>
                  {columns.map((column) => (
                    <th
                      key={getColumnTitle(column)}
                      scope="col"
                      className="px-6 py-3 text-left text-xs font-medium text-gray-500 uppercase tracking-wider cursor-pointer"
                      onClick={() =>
                        handleSort(getColumnTitle(column) as keyof T)
                      }
                    >
                      <div className="flex items-center">
                        {camelToSpaced(getColumnTitle(column))}
                        {sortColumn === getColumnTitle(column) &&
                          (sortDirection === "asc" ? (
                            <CaretUp className="ml-1" size={14} />
                          ) : (
                            <CaretDown className="ml-1" size={14} />
                          ))}
                        {getColumnDescription(column) && (
                          <Tooltip
                            trigger={<Info />}
                            content={column.description}
                          />
                        )}
                      </div>
                    </th>
                  ))}
                </tr>
              </thead>
              <tbody className="bg-white divide-y divide-gray-200">
                {displayData.map((item, index) => (
                  <tr key={index}>
                    {columns.map((column) => (
                      <td
                        key={getColumnTitle(column)}
                        className="px-6 py-4 whitespace-nowrap"
                      >
                        {transformer[getColumnTitle(column) as keyof T](
                          item[getColumnTitle(column) as keyof T],
                        )}
                      </td>
                    ))}
                  </tr>
                ))}
              </tbody>
            </table>
          </div>
        </div>
        {!showAll && data.length > 3 && (
          <div className="px-6 py-3 bg-gray-50 border-t border-gray-200">
            <button
              onClick={() => setShowAll(true)}
              className="inline-flex items-center text-sm font-medium text-blue-600 hover:text-blue-500"
            >
              View all
              <CaretRight className="ml-1" size={16} />
            </button>
          </div>
        )}
      </div>
      <Toast open={showToast} onOpenChange={setShowToast}>
        <div className="bg-white rounded-md shadow-lg p-4 mb-4">
          <h3 className="font-medium text-gray-900">Import Error</h3>
          <p className="mt-1 text-sm text-gray-500">
            Data does not match the widget
          </p>
        </div>
      </Toast>
      <ToastViewport className="fixed bottom-0 right-0 flex flex-col p-6 gap-2 w-96 max-w-[100vw] m-0 list-none z-50 outline-none" />
    </ToastProvider>
  );
}<|MERGE_RESOLUTION|>--- conflicted
+++ resolved
@@ -27,12 +27,8 @@
   columns?: ColumnDefinition[];
   transformer?: Record<keyof T, (value: any) => React.ReactNode>;
 }) {
-<<<<<<< HEAD
-  const shouldDeriveColumNames = !c;
   const [cardTitle, setCardTitle] = useState(title);
-=======
-  const shouldDeriveColumnNames = !c;
->>>>>>> 81d89311
+  const shouldDeriveColumnsNames = !c;
   const [columns, setColumns] = useState<T[]>(c || []);
   const [data, setData] = useState<T[]>(initialData);
   const [sortColumn, setSortColumn] = useState<keyof T | null>(null);
@@ -61,7 +57,7 @@
   );
 
   useEffect(() => {
-    if (shouldDeriveColumNames) {
+    if (shouldDeriveColumnsNames) {
       setColumns(Object.keys(data[0] || {}));
     }
   }, [data]);
@@ -91,7 +87,7 @@
     );
 
   const handleImport = (importedData: any) => {
-    if (shouldDeriveColumNames) {
+    if (shouldDeriveColumnsNames) {
       setData(importedData);
     } else {
       validateImportedData(importedData)
