--- conflicted
+++ resolved
@@ -29,15 +29,11 @@
 			"@studio/*": ["./app/(website)/studio/src/*"],
 			"tslib": ["node_modules/tslib"],
 			"ts-morph": ["node_modules/ts-morph"],
-<<<<<<< HEAD
-			"@utils/*": ["./utils/*"]
-=======
 			"@utils/*": ["./utils/*"],
 			"be-types": ["../backend/types"],
 			"@studio/tailwind.config": [
 				"./app/(website)/studio/src/tailwind.studio.config.ts"
 			]
->>>>>>> 580c7f56
 		},
 		"plugins": [{ "name": "next" }]
 	},
