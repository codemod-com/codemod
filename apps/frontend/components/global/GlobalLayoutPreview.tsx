--- conflicted
+++ resolved
@@ -5,10 +5,6 @@
 import type { GlobalPagePayload } from "@/types";
 import { cn } from "@/utils";
 import { useQuery } from "@sanity/react-loader";
-<<<<<<< HEAD
-import { cn } from "@studio/lib/utils";
-=======
->>>>>>> c211cbfe
 import Footer from "./Footer";
 import Navigation from "./Navigation";
 
