--- conflicted
+++ resolved
@@ -1,5 +1,4 @@
 {
-<<<<<<< HEAD
   "$schema": "https://mintlify.com/schema.json",
   "name": "Codemod.com",
   "logo": {
@@ -124,96 +123,4 @@
     "github": "https://github.com/codemod-com",
     "linkedin": "https://www.linkedin.com/company/codemod"
   }
-=======
-	"$schema": "https://mintlify.com/schema.json",
-	"name": "Starter Kit",
-	"logo": {
-		"dark": "/logo/codemod-logo-white.svg",
-		"light": "/logo/codemod-logo-black.svg"
-	},
-	"favicon": "/favicon.svg",
-	"colors": {
-		"primary": "#0D9373",
-		"light": "#D6FF62",
-		"dark": "#0D9373",
-		"anchors": {
-			"from": "#0D9373",
-			"to": "#D6FF62"
-		}
-	},
-	"topbarLinks": [
-		{
-			"name": "Comunity",
-			"url": "https://codemod.com/community"
-		}
-	],
-	"topbarCtaButton": {
-		"name": "Get Started",
-		"url": "https://codemod.studio"
-	},
-	"tabs": [
-		{
-			"name": "API Reference",
-			"url": "api-reference"
-		}
-	],
-	"anchors": [
-		{
-			"name": "CLI",
-			"icon": "square-terminal",
-			"iconType": "regular",
-			"url": "https://marketplace.visualstudio.com/items?itemName=codemod.codemod-vscode-extension"
-		},
-		{
-			"name": "VS Code Extension",
-			"icon": "code",
-			"iconType": "solid",
-			"url": "https://marketplace.visualstudio.com/items?itemName=codemod.codemod-vscode-extension"
-		},
-		{
-			"name": "Community",
-			"icon": "slack",
-			"url": "https://codemod.com/community"
-		},
-		{
-			"name": "Blog",
-			"icon": "newspaper",
-			"url": "https://codemod.com/blog"
-		}
-	],
-	"navigation": [
-		{
-			"group": "Get Started",
-			"pages": ["introduction", "quickstart", "development"]
-		},
-		{
-			"group": "Essentials",
-			"pages": [
-				"essentials/markdown",
-				"essentials/code",
-				"essentials/images",
-				"essentials/settings",
-				"essentials/navigation",
-				"essentials/reusable-snippets"
-			]
-		},
-		{
-			"group": "API Documentation",
-			"pages": ["api-reference/introduction"]
-		},
-		{
-			"group": "Endpoint Examples",
-			"pages": [
-				"api-reference/endpoint/get",
-				"api-reference/endpoint/create",
-				"api-reference/endpoint/delete"
-			]
-		}
-	],
-	"footerSocials": {
-		"twitter": "https://twitter.com/codemod",
-		"github": "https://github.com/codemod-com",
-		"linkedin": "https://www.linkedin.com/company/codemod"
-	}
->>>>>>> ffab3863
 }