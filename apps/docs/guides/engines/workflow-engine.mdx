--- conflicted
+++ resolved
@@ -8,7 +8,6 @@
 
 Automations built with the Workflow Engine function like any other codemods. For instructions on building, sharing, and running them, please refer to the respective documentation. 
 
-<<<<<<< HEAD
 Below, you can find resources to learn more about core concepts and features, as well as API references.
 
 ## Getting started
@@ -27,768 +26,4 @@
 		href="/guides/engines/workflow-engine/api-reference"
 	>
 		
-	</Card>
-</CardGroup>
-=======
-Below, we discuss core concepts and features, as well as API references.
-
-## Core Technical Concepts
-
-### Context Propagation
-
-Every migration requires ability to work on different levels simultaneously:
-
-- repository - clone, branch, commit, push
-- directories - iterate, copy, move, remove
-- files - iterate, copy, move, remove
-- code blocks - iterate, change, remove
-
-You need ability to jump between those levels quickly. Child level should be able to access data from parent level. Core principle in workflow engine is passing context. We are using [Asyncronous Context Tracking](https://nodejs.org/api/async_context.html#class-asynclocalstorage) to able to pass context between function calls. When you run a function within context, it will be propagated down to all other function calls. Similar how React context is getting passed down to all the children components.
-
-Context is getting passed inside function's chain calls and also inside callback. Let's look at simple example:
-
-```tsx
-import { git } from '@codemod.com/workflow'
-
-await git
-	.clone('git@github.com:codemod-com/codemod.git') // init repository context
-	.branch('new-branch') // inside repository context from previous call
-  .files('**/*.ts') // find files using glob
-	.jsFam() // create js context for every found file inside directory context
-	.astGrep('console.log($$$A)') // create context for each found console.log inside file context
-	.replace('console.error($$$A)') // replace inside ast-grep context from previous call
-```
-
-### Saving and Reusing Context
-
-Function calls with context can be saved and reused:
-
-```tsx
-import { git } from '@codemod.com/workflow'
-
-const repository = await git
-	.clone('git@github.com:codemod-com/codemod.git')
-	.branch('new-branch');
-	
-// Do something inside repository
-await repository
-	.files('**/*.ts')
-  .jsFam()
-	.astGrep('console.log($$$A)')
-	.replace('console.error($$$A)')
-	
-// Commit changes
-await repository
-	.commit('Replaced console.log with console.error')
-	.push()
-```
-
-### Callback Context Retrieval
-
-Another option to retrieve parent context is inside callback function:
-
-```tsx
-import { git } from '@codemod.com/workflow'
-
-await git
-	.clone('git@github.com:codemod-com/codemod.git')
-	.branch('new-branch', async ({ files, commit }) => {
-		// callback will automatically get repository context
-		console.log(getRepositoryContext());
-		// { repository: "git@github.com:codemod-com/codemod.git", branch: "new-branch" }
-		await files('**/*.ts')
-      .jsFam()
-			.astGrep('console.log($$$A)')
-			.replace('console.error($$$A)')
-			
-		await commit('Replaced console.log with console.error')
-			.push()
-	});
-```
-
-### Plugin Creation
-
-Thanks to callback context retrieval, plugins can be created as functions:
-
-```tsx
-import * as fs from 'node:fs/promises'
-import { files } from '@codemod.com/workflow'
-
-await files()
-  .jsFam(async () => {
-    // here we have file context
-    const imports = await getImports() // which is passed to getImports function
-  })
-
-async function getImports() {
-  // file context is here from parent call
-  // and it is passed down to astGrep function
-	const imports = await astGrep('import { $$$NAMEDIMPORTS } from "$SOURCE"')
-		.map(({ getMatch, getMultipleMatches }) => ({
-			namedImports: getMultipleMatches('NAMEDIMPORTS'),
-			source: getMatch('SOURCE'),
-		}));
-}
-```
-
-### Remote Execution
-
-Passing context and ability to retrieve it will open for us more interesting possibilities. **We can wrap every function with higher order function and make child call in different process or even different server.**
-
-```tsx
-import { contexts, remoteExecution, git } from '@codemod.com/workflow'
-
-async function wrapper(fn: (...args: any[]) => any) {
-	return function(...args: any[]) {
-		const snapshot = contexts.getSnapshot(); // get all the contexts for current function call
-		return await remoteExecution(fn, args, snapshot);
-	}
-}
-
-// whenever we will be calling this
-// 2 process will be instatiated and callback will be called separately for both
-// since wrapper has access to parent contexts
-await git.clone([
-	'git@github.com:codemod-com/codemod.git',
-	'git@github.com:codemod-com/another-repo.git',
-], wrapper(async () => {
-	// some logic here
-}));
-```
-
-### Chain Calls
-
-Another interesting feature is **ability to retrieve some data from chain calls and use it later**. For example we can retrieve all usages of `console.log` in our codebase:
-
-```tsx
-import { files, contexts } from '@codemod.com/workflow'
-
-const usages = await files()
-  .jsFam()
-	.astGrep('console.log($$$A)')
-	.map(() => {
-		const { file } = contexts.getFileContext()
-		const { node } = contexts.getAstGrepContext()
-		const range = node.range()
-		return {
-			file,
-			line: range.start.line,
-			columng: range.start.column,
-		}
-	})
-console.log(usages)
-```
-
-There are a lot of scenarios that require such logic during code refactoring.
-
-Most of the functions will have 2 arguments:
-
-1. actual function parameters
-2. callback that will have context inside (optional)
-
-### Promises vs Futures
-
-In JavaScript every promise you instantiate is getting called immediately. For example
-
-```tsx
-const functionThatReturnsPromise = () => new Promise((resolve) => {
-	console.log('started promise execution')
-	resolve()
-})
-
-const promise = functionThatReturnsPromise()
-// "started promise execution" will be printed to stdout
-```
-
-In workflow engine we are using lazy promises aka futures, which are getting executed when `await` operator is used.
-
-```tsx
-// see https://github.com/sindresorhus/p-lazy
-const functionThatReturnsPromise = () => new PLazy((resolve) => {
-	console.log('started promise execution')
-	resolve()
-})
-
-const promise = functionThatReturnsPromise()
-// nothing is printed
-await promise
-// "started promise execution" will be printed to stdout
-```
-
-That is important because it will allow us **save context and postpone execution to the future.**
-
-```tsx
-import { git } from '@codemod.com/workflow'
-
-const repo1Packages = git.clone('repo1').dirs('packages/*')
-const repo2Packages = git.clone('repo2').dirs('packages/*')
-const repo3Packages = git.clone('repo3').dirs('packages/*')
-
-const targetRepo = git.clone('target-repo')
-// at this point no tasks would be executed
-
-// now we are cloning all the repositories and moving directories
-await targetRepo
-	.dirs('packages')
-	.moveFrom(repo1Packages, repo2Packages, repo3Packages)
-```
-
-That should help you **better structure code and parallelize tasks.** It is recommended to use `await` whenever you need execute tasks, otherwise just save links to task execution flow and use it later: `const repo1Packages = git.clone('repo1').dirs('packages/*')` is definition of flow, not actual execution.
-
-### Types and chain calls
-
-Every function is typed and has jsdoc description.
-
-Every function will return lazy promise object with helpers. Once you `await` lazy promise - it will also return helpers. Return is typed and you will get helpers that are currently available.
-
-```tsx
-import { git } from '@codemod.com/workflow'
-
-const repoLink = await git.clone('repo')
-await repoLink.dirs('packages/*') // get all the packages directories
-await repoLink.files().jsFam() // get all the JavaScript files in repository
-await repoLink.branch('new-branch')  // create branch
-await repoLink.commit('message') // create commit
-await repoLink.push() // push
-await repoLink.codemod('name') // execute codemod for repository
-await repoLink.exec('pnpm', ['install']) // execute command for repository
-```
-
-Once you type `repoLink.` - you will get autocomplete in your IDE with list of possible functions.
-
-### Current working directory context
-
-Current working directory is also propagated between function calls. You can call getCwdContext() anytime and get directory. Here is how it works in details:
-
-```tsx
-import { contexts, dirs } from '@codemod.com/workflow'
-
-console.log(process.cwd())
-// /var/dev
-// By default cwd context will equal to a directory where
-// workflow is getting executed
-
-// when you will clone repository - temporary directory will be
-// created and cwd context will be switched
-await git.clone('repo', async () => {
-  console.log(contexts.getCwdContext())
-  // { cwd: "/var/folders/ck/k3jdjh3140bg7trjh3fdx5_h0000gn/T/cm/repo" }
-  
-  await dirs('packages/*', async () => {
-	  console.log(contexts.getCwdContext())
-	  // { cwd: "/var/folders/ck/k3jdjh3140bg7trjh3fdx5_h0000gn/T/cm/repo/packages/lib1" }
-	  // { cwd: "/var/folders/ck/k3jdjh3140bg7trjh3fdx5_h0000gn/T/cm/repo/packages/lib2" }
-	  // { cwd: "/var/folders/ck/k3jdjh3140bg7trjh3fdx5_h0000gn/T/cm/repo/packages/lib3" }
-	  // dirs helper also changes cwd context
-  })
-});
-```
-
-## API Reference
-
-### Git
-
-<ResponseField name="git.clone(repository, callback)">
-  Clones repository to temporary directory.
-
-  #### Parameters:
-  <ResponseField name="repository" type="repository or array of repositories" required>
-  Can be a repository or array of repositories which you need to clone.
-  By shallow cloning is performed with `--depth 1 --single-branch`. You can specify `branch` to clone specific (not default branch).
-  If you want to disable shallow clone, you can provide it with extended configuration:
-  
-  ```json
-  {
-    repository: string;
-    shallow?: boolean;
-    branch?: string;
-  }
-  ```
-  </ResponseField>
-
-  <ResponseField name="callback" type="callback">
-  A callback which will be executed for each repository.
-  </ResponseField>
-
-  #### Subcommands:
-  - files
-  - branch
-  - commit
-  - push
-  - dirs
-  - codemod
-  - exec
-
-  #### Example:
-    ```tsx
-    import { git } from '@codemod.com/workflow'
-
-    // clone one repository
-    await git.clone('git@github.com:codemod-com/codemod.git')
-    await git.clone({
-      repository: 'git@github.com:codemod-com/codemod.git',
-      shallow: false,
-    })
-    // clone multiple repositories
-    await git.clone([
-        'git@github.com:codemod-com/codemod.git',
-        'git@github.com:codemod-com/codemod2.git',
-    ])
-    await git.clone([
-        {
-          repository: 'git@github.com:codemod-com/codemod.git',
-          shallow: false,
-        },
-        'git@github.com:codemod-com/codemod2.git',
-    ])
-    await git.clone`
-        git@github.com:codemod-com/codemod.git
-        git@github.com:codemod-com/codemod2.git
-    `
-    // using callback
-    await git.clone('git@github.com:codemod-com/codemod.git', async ({ files, commit, push }) => {
-        // do something inside repository
-        await files()
-            .jsFam()
-            .astGrep('console.log($$$A)')
-            .replace('console.error($$$A)')
-    })
-    ```
-</ResponseField>
-
-<ResponseField name="git.branch(branchName)">
-  Tries to switch to provided branch, if branch doesn't exist - creates new branch for cloned repository and check outs to it.
-  You can customize this behavior by providing extra config
-  ```json
-  {
-    branch: string;
-    force?: boolean; // by default true, whether to create a branch if it doesn't exist
-  }
-  ```
-
-  #### Parameters:
-  <ResponseField name="branchName" type="string" required>
-  For every repository switch to provided branch.
-  </ResponseField>
-
-  #### Subcommands:
-  - files
-  - commit
-  - push
-  - dirs
-  - codemod
-  - exec
-
-  #### Example:
-    ```tsx
-    import { git } from '@codemod.com/workflow'
-
-    // chain call
-    await git.clone('git@github.com:codemod-com/codemod.git')
-        .branch('new-branch')
-    await git.clone('git@github.com:codemod-com/codemod.git')
-        .branch({
-          branch: 'new-branch',
-          force: false,
-        })
-        
-    // inside callback
-    await git.clone('git@github.com:codemod-com/codemod.git', async ({ branch }) => {
-        await branch('new-branch')
-    })
-    ```
-</ResponseField>
-
-<ResponseField name="git.commit(commitMessage)">
-  Creates commit for cloned repository.
-
-  #### Parameters:
-  <ResponseField name="commitMessage" type="string">
-  Adds a git commit message.
-  </ResponseField>
-
-  #### Subcommands:
-  - push
-
-  #### Example:
-    ```tsx
-    import { git } from '@codemod.com/workflow'
-
-    // clone
-    const repository = await git.clone('git@github.com:codemod-com/codemod.git')
-    // make changes
-    await repository
-        .files()
-        .jsFam()
-        .astGrep('console.log($$$A)')
-        .replace('console.error($$$A)')
-    // commit
-    await repository
-        .commit('Changed console.log to console.error')
-    ```
-</ResponseField>
-
-<ResponseField name="git.push()">
-  Pushes commits to remote.
-
-  #### Parameters:
-  <ResponseField name="{ force: true }">
-  Enables force push.
-  </ResponseField>
-
-  #### Example:
-    ```tsx
-    import { git } from '@codemod.com/workflow'
-
-    // clone
-    const repository = await git.clone('git@github.com:codemod-com/codemod.git')
-    // make changes
-    await repository
-        .files()
-        .jsFam()
-        .astGrep('console.log($$$A)')
-        .replace('console.error($$$A)')
-    // commit and push
-    await repository
-        .commit('Changed console.log to console.error')
-        .push({ force: true })
-    ```
-</ResponseField>
-
-### Commands
-
-<ResponseField name="exec(command, [arguments])">
-  Executes CLI command with arguments (uses child_processes.spawn underneath).
-
-  #### Parameters:
-  <ResponseField name="command" type="string" required>
-  Specifies a command name.
-  </ResponseField>
-
-  <ResponseField name="[arguments]" type="array">
-  Specifies arguments to be passed.
-  </ResponseField>
-
-  #### Example:
-    ```tsx
-    import { exec, git } from '@codemod.com/workflow'
-
-    // single call
-    await exec('pnpm', ['install'])
-
-    // chain call of multiple commands
-    await git.clone('git@github.com:codemod-com/codemod.git', async ({ files, branch, commit, push, exec }) => {
-        await branch('remove-jquery-extend')
-        await files()
-            .jsFam()
-            .astGrep('$.extend({}, $A, $B)')
-            .replace('{ ...$A, ...$B }')
-        // verify change didn't break tests
-        await exec('pnpm', ['install'])
-            .exec('pnpm', ['lint'])
-            .exec('pnpm', ['test'])
-            .exec('pnpm', ['e2e'])
-        await commit('replaced jquery.extend with object spread')
-        await push()
-    })
-    ```
-</ResponseField>
-
-<ResponseField name="codemod(name, { [argumentName]: [argumentValue] })">
-  Executes codemod in current working directory.
-
-  #### Parameters:
-  <ResponseField name="name" type="string" required>
-  Specifies the codemod name as published in [Codemod Registry](https://codemod.com/registry).
-  </ResponseField>
-
-  <ResponseField name="{ [argumentName]: [argumentValue] }" type="string | number | boolean | array of valid types">
-  Specified codemod arguments. Arguments are passed as key-value pair objects.
-  </ResponseField>
-
-  #### Subcommands:
-  -  codemod
-  - exec
-  - files
-
-  #### Example:
-    ```tsx
-    import { codemod } from '@codemod.com/workflow'
-
-    // single call
-    await codemod('openFeature-replace-feature-flag', {
-        key: 'someFeatureFlag',
-        value: 'replacement',
-    })
-
-    // chain call
-    await codemod('openFeature-replace-feature-flag', {
-        key: 'someFeatureFlag',
-        value: 'replacement',
-    }).codemod('valibot/migrate-to-v0.31.0')
-    ```
-</ResponseField>
-
-<ResponseField name="files(glob, callback)">
-  Filters out files using glob.
-  You can also combine this function and subcommand function:
-  Calling files().jsFam() - will find files with js, jsx, ts, tsx, cjs, mjs extensions.
-
-  #### Parameters:
-  <ResponseField name="glob" type="glob">
-   Specifies the js files to be if omitted - all js files will be found.
-  </ResponseField>
-
-  <ResponseField name="callback" type="callback">
-  </ResponseField>
-
-  #### Subcommands:
-  - js
-
-  #### Example:
-    ```tsx
-    import { files } from '@codemod.com/workflow'
-
-    // find all js files
-    await files().jsFam()
-
-    // using glob
-    await files('**/*.ts,src/**/app.tsx')
-
-    // using callback - iterate for each file
-    await files('**/*.ts', async ({ js }) => {
-        await jsFam()
-            .astGrep('console.log($$$A)')
-            .replace('console.error($$$A)')
-    })
-    ```
-</ResponseField>
-
-### Language Context
-
-<ResponseField name="jsFam(callback)">
-  Adds context specific for file type.
-  Currently only Javascript/Typescript is supported, later we will be adding more languages.
-
-  #### Parameters:
-  <ResponseField name="callback" type="callback">
-  </ResponseField>
-
-  #### Subcommands:
-  - astGrep
-  - addImport
-  - removeImport
-  - getImports
-
-  #### Example:
-    ```tsx
-    import { files, js } from '@codemod.com/workflow'
-
-    // find all js files
-    await files().jsFam()
-
-    // using glob
-    await files('**/*.ts,src/**/app.tsx')
-
-    // using callback - iterate for each file
-    await files('**/*.ts', async ({ js }) => {
-        await jsFam()
-            .astGrep('console.log($$$A)')
-            .replace('console.error($$$A)')
-    })
-    ```
-</ResponseField>
-
-### Transformer
-
-<ResponseField name="addImport(importString)">
-  Adds import to js file, it will add import specifier to existing import clause.
-
-  #### Parameters:
-  <ResponseField name="importString" type="string">
-   Full import line.
-  </ResponseField>
-
-  #### Example:
-    ```tsx
-    import { files } from '@codemod.com/workflow'
-
-    await files(({ addImport }) => {
-      addImport('import { useEffect } from "react"')
-    })
-
-    // before
-    import { useMemo } from "react"
-
-    // after
-    import { useMemo, useEffect } from "react"
-    ```
-</ResponseField>
-
-<ResponseField name="removeImport(importString)">
-  Removes import from js file, will remove import specifier from existing import clause.
-
-  #### Parameters:
-  <ResponseField name="importString" type="string">
-   Full import line.
-  </ResponseField>
-
-  #### Example:
-    ```tsx
-    import { files } from '@codemod.com/workflow'
-
-    await files(({ removeImport }) => {
-      removeImport('import { useEffect } from "react"')
-    })
-
-    // before
-    import { useMemo, useEffect } from "react"
-
-    // after
-    import { useMemo } from "react"
-    ```
-</ResponseField>
-
-<ResponseField name="astGrep(query, callback)">
-  Search part of the code using `ast-grep`.
-
-  #### Parameters:
-  <ResponseField name="query" type="string | ast-grep object (YAML)">
-   Check [`ast-grep` rule essentials](https://ast-grep.github.io/guide/rule-config.html).
-  </ResponseField>
-
-  <ResponseField name="callback" type="callback">
-  </ResponseField>
-
-  #### Subcommands:
-  - map
-  - replace
-  - ai
-
-  #### Example:
-    ```tsx
-    import { astGrep } from '@codemod.com/workflow'
-
-    // string pattern search
-    await astGrep('console.log($$$A)')
-
-    // object pattern search
-    await astGrep({
-      rule: {
-        any: [
-          { pattern: 'console.log($$$A)' },
-          { pattern: 'console.warn($$$A)' },
-        ],
-      },
-    })
-    ```
-</ResponseField>
-
-<ResponseField name="map(callback)">
-  Works similar to `array.map` - maps found code with `ast-grep` to return and return result.
-
-  #### Parameters:
-
-  <ResponseField name="callback" type="callback">
-  </ResponseField>
-
-  #### Example:
-    ```tsx
-    import { astGrep } from '@codemod.com/workflow'
-
-    const allUsagesOfConsoleLog = await astGrep('console.log($$$A)')
-      .map(({ getNode }) => getNode().text())
-      
-    console.log(allUsagesOfConsoleLog)
-    // [
-    //   "console.log('sample console.log'),
-    //   "console.log('debugging flow')
-    // ]
-    ```
-</ResponseField>
-
-<ResponseField name="replace(replacement)">
-  Replaces code found with `ast-grep`.
-
-  #### Parameters:
-
-  <ResponseField name="replacement" type="string | callback">
-  </ResponseField>
-
-  #### Example:
-    ```tsx
-    import { astGrep } from '@codemod.com/workflow'
-
-    // string replacement
-    await astGrep('console.log($$$A)')
-      .replace('console.error($$$A)')
-    // before
-    console.log('debugging flow')
-    // after
-    console.error('debugging flow')
-
-    // callback replacement
-    await astGrep('console.log($$$A)')
-      .replace(async ({ getMultipleMatches }) => {
-        const args = getMultipleMatches('A')
-          .filter(node => node.kind !== 'arrow_function' && node.kind !== ',')
-          
-        return `console.error(${args.join(', '))})`
-      })
-    //before
-    console.log('debug', () => {})
-    // after
-    console.log('debug')
-    ```
-</ResponseField>
-
-<ResponseField name="ai(instructions)">
-  Replaces code found with `ast-grep` pattern using instructions provided to LLM.
-
-  <Note>`ai(instructions)` requires `--OPENAI_API_KEY=somekey` to be passed to workflow.</Note>
-
-  #### Parameters:
-
-  <ResponseField name="instructions" type="string (in natural language)">
-  </ResponseField>
-
-  #### Example:
-    ```tsx
-    import { files } from '@codemod.com/workflow'
-
-    await files()
-      .jsFam()
-      .astGrep`$SCHEMA($$$REST, [$$$ACTIONS])`
-      .ai`
-        SCHEMA could be one of 'any', 'array', 'bigint', 'blob', 'boolean', 'custom', 'date', 'enum_', 'instance', 'intersect',
-        'lazy', 'literal', 'looseObject', 'looseTuple', 'map', 'nan', 'never', 'nonNullable', 'nonNullish', 'nonOptional',
-        'null_', 'nullable', 'nullish', 'number', 'object', 'objectWithRest', 'optional', 'picklist', 'record', 'set',
-        'strictObject', 'strictTuple', 'string', 'symbol', 'tuple', 'tupleWithRest', 'undefined_', 'union', 'unknown', 'variant',
-        'void_'
-        ACTIONS is array of calls to one of 'bic', 'brand', 'bytes', 'check', 'creditCard', 'cuid2', 'decimal', 'email',
-        'emoji', 'empty', 'endsWith', 'every', 'excludes', 'finite', 'hash', 'hexadecimal', 'hexColor', 'imei', 'includes',
-        'integer', 'ip', 'ipv4', 'ipv6', 'isoDate', 'isoDateTime', 'isoTime', 'isoTimeSecond', 'isoTimestamp', 'isoWeek',
-        'length', 'mac', 'mac48', 'mac64', 'maxBytes', 'maxLength', 'maxSize', 'maxValue', 'mimeType', 'minBytes',
-        'minLength', 'minSize', 'minValue', 'multipleOf', 'nonEmpty', 'notBytes', 'notLength', 'notSize', 'notValue', 'octal',
-        'readonly', 'regex', 'safeInteger', 'size', 'some', 'startsWith', 'toLowerCase', 'toMaxValue', 'toMinValue', 'toUpperCase',
-        'transform', 'trim', 'trimEnd', 'trimStart', 'ulid', 'url', 'uuid', 'value','forward'
-        
-        If $SCHEMA is not one of SCHEMA, skip
-        If $$$ACTIONS is not one of ACTIONS, skip
-
-        If skipping - return same string
-
-        Take into account recursive replacements
-        
-        Example
-        Before: v.string('some string', [v.email()])
-        After: v.pipe(v.string('some string'), v.email())
-        `
-    // before
-    v.string([v.email(), v.endsWith('@gmail.com')])
-
-    // after
-    v.pipe(v.string(), v.email(), v.endsWith('@gmail.com'))
-    ```
-</ResponseField>
->>>>>>> 0fb4d4b5
+	</Card>