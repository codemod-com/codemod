--- conflicted
+++ resolved
@@ -441,7 +441,6 @@
   Validate and pack without uploading.
 </ResponseField>
 
-<<<<<<< HEAD
 <Info>
   Publishing from CI or on behalf of an organization? Install the <a href="https://github.com/apps/codemod/installations/select_target">Codemod GitHub App</a> on the target repos.
 </Info>
@@ -466,8 +465,6 @@
 </Info>
 </Accordion>
 
-=======
->>>>>>> 928ef19e
 <Accordion title="Examples">
 ```bash
 # Dry-run to verify bundle
@@ -478,17 +475,12 @@
 
 # Override version and custom registry
 npx codemod@next publish ./my-codemod --version 1.2.0 --registry https://registry.example.com
-<<<<<<< HEAD
 
 # Publish under an organization scope (requires GitHub App installation)
 npx codemod@next publish ./my-codemod --scope nodejs
 ```
 </Accordion>
 </AccordionGroup>
-=======
-```
-</Accordion>
->>>>>>> 928ef19e
 
 ### `codemod@next unpublish`
 
